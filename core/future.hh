--- conflicted
+++ resolved
@@ -460,22 +460,6 @@
     void forward_to(promise<> &pr) noexcept;
 };
 
-<<<<<<< HEAD
-// 链式调用
-template<typename Func, typename... T>
-struct continuation final : task {
-    // func 就是then本身的函数体, future_state就是future的状态
-    continuation(Func &&func, future_state<T...> &&state) : _state(std::move(state)), _func(std::move(func)) { }
-
-    continuation(Func &&func) : _func(std::move(func)) { }
-
-    //当future ok的时候,func就会被调用
-    virtual void run() noexcept override {
-        _func(std::move(_state));
-    }
-
-    future_state<T...> _state;
-=======
 template <typename... T>
 class continuation_base : public task {
 protected:
@@ -501,7 +485,6 @@
         _func(std::move(this->_state));
         delete this;
     }
->>>>>>> 68d245cc
     Func _func;
 };
 
@@ -519,21 +502,11 @@
 ///
 template<typename... T>
 class promise {
-<<<<<<< HEAD
-    // seastar future对象
-    future<T...> *_future = nullptr;
-    // future_state的本地状态
-    future_state<T...> _local_state;
-    future_state<T...> *_state;
-    // promise要运行的函数体
-    std::unique_ptr <task> _task;
-=======
     enum class urgent { no, yes };
     future<T...>* _future = nullptr;
     future_state<T...> _local_state;
     future_state<T...>* _state;
     std::unique_ptr<continuation_base<T...>> _task;
->>>>>>> 68d245cc
     static constexpr bool copy_noexcept = future_state<T...>::copy_noexcept;
 public:
     /// \brief Constructs an empty \c promise.
@@ -586,32 +559,16 @@
     ///
     /// Copies the tuple argument and makes it available to the associated
     /// future.  May be called either before or after \c get_future().
-<<<<<<< HEAD
-    void set_value(const std::tuple<T...> &result) noexcept(copy_noexcept) {
-        assert(_state);
-        //把value设置到future中
-        _state->set(result);
-        // 并且设置状态会ok
-        make_ready();
-=======
     void set_value(const std::tuple<T...>& result) noexcept(copy_noexcept) {
         do_set_value<urgent::no>(result);
->>>>>>> 68d245cc
     }
 
     /// \brief Sets the promises value (as tuple; by moving)
     ///
     /// Moves the tuple argument and makes it available to the associated
     /// future.  May be called either before or after \c get_future().
-<<<<<<< HEAD
-    void set_value(std::tuple<T...> &&result) noexcept {
-        assert(_state);
-        _state->set(std::move(result));
-        make_ready();
-=======
     void set_value(std::tuple<T...>&& result) noexcept {
         do_set_value<urgent::no>(std::move(result));
->>>>>>> 68d245cc
     }
 
     /// \brief Sets the promises value (variadic)
@@ -643,11 +600,6 @@
     }
 
 private:
-<<<<<<< HEAD
-    // 调度函数
-    template<typename Func>
-    void schedule(Func &&func) {
-=======
     template<urgent Urgent>
     void do_set_value(std::tuple<T...> result) noexcept {
         assert(_state);
@@ -676,20 +628,15 @@
 private:
     template <typename Func>
     void schedule(Func&& func) {
->>>>>>> 68d245cc
         auto tws = std::make_unique<continuation<Func, T...>>(std::move(func));
         _state = &tws->_state;
         _task = std::move(tws);
     }
-<<<<<<< HEAD
-
-=======
     void schedule(std::unique_ptr<continuation_base<T...>> callback) {
         _state = &callback->_state;
         _task = std::move(callback);
     }
     template<urgent Urgent>
->>>>>>> 68d245cc
     __attribute__((always_inline))
     void make_ready() noexcept;
 
@@ -697,16 +644,10 @@
 
     void abandoned() noexcept;
 
-<<<<<<< HEAD
-    template<typename... U>
-    friend
-    class future;
-=======
     template <typename... U>
     friend class future;
 
     friend class future_state<T...>;
->>>>>>> 68d245cc
 };
 
 /// \brief Specialization of \c promise<void>
@@ -1051,13 +992,6 @@
     void do_wait() noexcept {
         auto thread = thread_impl::get();
         assert(thread);
-<<<<<<< HEAD
-        schedule([this, thread](future_state<T...> &&new_state) {
-            *state() = std::move(new_state);
-            seastar::thread_impl::switch_in(thread);
-        });
-        seastar::thread_impl::switch_out(thread);
-=======
         {
             memory::disable_failure_guard dfg;
             schedule([this, thread](future_state<T...>&& new_state) {
@@ -1066,7 +1000,6 @@
             });
         }
         thread_impl::switch_out(thread);
->>>>>>> 68d245cc
     }
 
 public:
@@ -1101,13 +1034,8 @@
     ///               unless it has failed.
     /// \return a \c future representing the return value of \c func, applied
     ///         to the eventual value of this future.
-<<<<<<< HEAD
-    template<typename Func, typename Result = futurize_t<std::result_of_t < Func(T && ...)>>>
-
-=======
     template <typename Func, typename Result = futurize_t<std::result_of_t<Func(T&&...)>>>
     GCC6_CONCEPT( requires ::seastar::CanApply<Func, T...> )
->>>>>>> 68d245cc
     Result
     then(Func &&func) noexcept {
         using futurator = futurize<std::result_of_t < Func(T && ...)>>;
@@ -1122,12 +1050,8 @@
         typename futurator::promise_type pr;
         auto fut = pr.get_future();
         try {
-<<<<<<< HEAD
-            schedule([pr = std::move(pr), func = std::forward<Func>(func)](auto && state) mutable {
-=======
             memory::disable_failure_guard dfg;
             schedule([pr = std::move(pr), func = std::forward<Func>(func)] (auto&& state) mutable {
->>>>>>> 68d245cc
                 if (state.failed()) {
                     pr.set_exception(std::move(state).get_exception());
                 } else {
@@ -1159,13 +1083,8 @@
     /// \param func - function to be called when the future becomes available,
     /// \return a \c future representing the return value of \c func, applied
     ///         to the eventual value of this future.
-<<<<<<< HEAD
-    template<typename Func, typename Result = futurize_t<std::result_of_t < Func(future)>>>
-
-=======
     template <typename Func, typename Result = futurize_t<std::result_of_t<Func(future)>>>
     GCC6_CONCEPT( requires ::seastar::CanApply<Func, future> )
->>>>>>> 68d245cc
     Result
     then_wrapped(Func &&func) noexcept {
         using futurator = futurize<std::result_of_t < Func(future)>>;
@@ -1175,12 +1094,8 @@
         typename futurator::promise_type pr;
         auto fut = pr.get_future();
         try {
-<<<<<<< HEAD
-            schedule([pr = std::move(pr), func = std::forward<Func>(func)](auto && state) mutable {
-=======
             memory::disable_failure_guard dfg;
             schedule([pr = std::move(pr), func = std::forward<Func>(func)] (auto&& state) mutable {
->>>>>>> 68d245cc
                 futurator::apply(std::forward<Func>(func), future(std::move(state))).forward_to(std::move(pr));
             });
         } catch (...) {
@@ -1228,17 +1143,10 @@
      * with the callback exception on top and the original future exception
      * nested will be propagated.
      */
-<<<<<<< HEAD
-    template<typename Func>
-    future<T...> finally(Func &&func) noexcept {
-        return then_wrapped(
-                finally_body<Func, is_future<std::result_of_t < Func()>>::value > (std::forward<Func>(func)));
-=======
     template <typename Func>
     GCC6_CONCEPT( requires ::seastar::CanApply<Func> )
     future<T...> finally(Func&& func) noexcept {
         return then_wrapped(finally_body<Func, is_future<std::result_of_t<Func()>>::value>(std::forward<Func>(func)));
->>>>>>> 68d245cc
     }
 
 
@@ -1320,13 +1228,6 @@
     /// to handle an exception (if there is one) without caring about the
     /// successful value; Because handle_exception() is used here on a
     /// future<>, the handler function does not need to return anything.
-<<<<<<< HEAD
-    template<typename Func>
-    future<T...> handle_exception(Func &&func) noexcept {
-        using func_ret = std::result_of_t<Func(std::exception_ptr)>;
-        return then_wrapped([func = std::forward<Func>(func)]
-                       (auto && fut)->future < T...> {
-=======
     template <typename Func>
     /* Broken?
     GCC6_CONCEPT( requires ::seastar::ApplyReturns<Func, future<T...>, std::exception_ptr>
@@ -1337,7 +1238,6 @@
         using func_ret = std::result_of_t<Func(std::exception_ptr)>;
         return then_wrapped([func = std::forward<Func>(func)]
                              (auto&& fut) mutable -> future<T...> {
->>>>>>> 68d245cc
             if (!fut.failed()) {
                 return make_ready_future<T...>(fut.get());
             } else {
@@ -1405,16 +1305,10 @@
 
     template<typename... U>
     friend future<U...> make_exception_future(std::exception_ptr ex) noexcept;
-<<<<<<< HEAD
-
-    template<typename... U, typename Exception>
-    friend future<U...> make_exception_future(Exception &&ex) noexcept;
-=======
     template <typename... U, typename Exception>
     friend future<U...> make_exception_future(Exception&& ex) noexcept;
     template <typename... U, typename V>
     friend void internal::set_callback(future<U...>&, std::unique_ptr<V>);
->>>>>>> 68d245cc
     /// \endcond
 };
 
@@ -1438,12 +1332,8 @@
     return future<T...>(this);
 }
 
-<<<<<<< HEAD
-template<typename... T>
-=======
 template <typename... T>
 template<typename promise<T...>::urgent Urgent>
->>>>>>> 68d245cc
 inline
 void promise<T...>::make_ready() noexcept {
     if (_task) {
@@ -1616,38 +1506,23 @@
 template<typename Arg>
 inline
 future<T>
-<<<<<<< HEAD
-futurize<T>::make_exception_future(Arg &&arg) {
-    return ::make_exception_future<T>(std::forward<Arg>(arg));
-=======
 futurize<T>::make_exception_future(Arg&& arg) {
     return ::seastar::make_exception_future<T>(std::forward<Arg>(arg));
->>>>>>> 68d245cc
 }
 
 template<typename... T>
 template<typename Arg>
 inline
 future<T...>
-<<<<<<< HEAD
-futurize<future<T...>>::make_exception_future(Arg &&arg) {
-    return ::make_exception_future<T...>(std::forward<Arg>(arg));
-=======
 futurize<future<T...>>::make_exception_future(Arg&& arg) {
     return ::seastar::make_exception_future<T...>(std::forward<Arg>(arg));
->>>>>>> 68d245cc
 }
 
 template<typename Arg>
 inline
 future<>
-<<<<<<< HEAD
-futurize<void>::make_exception_future(Arg &&arg) {
-    return ::make_exception_future<>(std::forward<Arg>(arg));
-=======
 futurize<void>::make_exception_future(Arg&& arg) {
     return ::seastar::make_exception_future<>(std::forward<Arg>(arg));
->>>>>>> 68d245cc
 }
 
 template<typename T>
