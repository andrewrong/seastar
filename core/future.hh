/*
 * This file is open source software, licensed to you under the terms
 * of the Apache License, Version 2.0 (the "License").  See the NOTICE file
 * distributed with this work for additional information regarding copyright
 * ownership.  You may not use this file except in compliance with the License.
 *
 * You may obtain a copy of the License at
 *
 *   http://www.apache.org/licenses/LICENSE-2.0
 *
 * Unless required by applicable law or agreed to in writing,
 * software distributed under the License is distributed on an
 * "AS IS" BASIS, WITHOUT WARRANTIES OR CONDITIONS OF ANY
 * KIND, either express or implied.  See the License for the
 * specific language governing permissions and limitations
 * under the License.
 */
/*
 * Copyright (C) 2015 Cloudius Systems, Ltd.
 */

#ifndef FUTURE_HH_
#define FUTURE_HH_

#include "apply.hh"
#include "task.hh"
#include <stdexcept>
#include <atomic>
#include <memory>
#include <type_traits>
#include <assert.h>
#include <cstdlib>


/// \defgroup future-module Futures and Promises
///
/// \brief
/// Futures and promises are the basic tools for asynchronous
/// programming in seastar.  A future represents a result that
/// may not have been computed yet, for example a buffer that
/// is being read from the disk, or the result of a function
/// that is executed on another cpu.  A promise object allows
/// the future to be eventually resolved by assigning it a value.
///
/// \brief
/// Another way to look at futures and promises are as the reader
/// and writer sides, respectively, of a single-item, single use
/// queue.  You read from the future, and write to the promise,
/// and the system takes care that it works no matter what the
/// order of operations is.
///
/// \brief
/// The normal way of working with futures is to chain continuations
/// to them.  A continuation is a block of code (usually a lamdba)
/// that is called when the future is assigned a value (the future
/// is resolved); the continuation can then access the actual value.
///

/// \defgroup future-util Future Utilities
///
/// \brief
/// These utilities are provided to help perform operations on futures.


namespace seastar {
    class thread_context;

    namespace thread_impl {
        thread_context *get();
        void switch_in(thread_context *to);
        void switch_out(thread_context *from);
    }
}


/// \addtogroup future-module
/// @{

template<class... T>
class promise;

template<class... T>
class future;

/// \brief Creates a \ref future in an available, value state.
///
/// Creates a \ref future object that is already resolved.  This
/// is useful when it is determined that no I/O needs to be performed
/// to perform a computation (for example, because the data is cached
/// in some buffer).
//  返回一个已经准备好的future
template<typename... T, typename... A>
future<T...> make_ready_future(A &&... value);

/// \brief Creates a \ref future in an available, failed state.
///
/// Creates a \ref future object that is already resolved in a failed
/// state.  This is useful when no I/O needs to be performed to perform
/// a computation (for example, because the connection is closed and
/// we cannot read from it).
// 返回一个有异常的future
template<typename... T>
future<T...> make_exception_future(std::exception_ptr value) noexcept;

/// \cond internal
void engine_exit(std::exception_ptr eptr = {});

void report_failed_future(std::exception_ptr ex);
/// \endcond

//
// A future/promise pair maintain one logical value (a future_state).
// To minimize allocations, the value is stored in exactly one of three
// locations:
// future/promise对会维持一个逻辑值(就是future的状态),为了最小化内存分配,这些值会被存放在3个地方
// 1. 在promise 2. 在task任务里面 3. 在future里面
// - in the promise (so long as it exists, and before a .then() is called)
//
// - in the task associated with the .then() clause (after .then() is called,
//   if a value was not set)
//
// - in the future (if the promise was destroyed, or if it never existed, as
//   with make_ready_future()), before .then() is called
//
// Both promise and future maintain a pointer to the state, which is modified
// the the state moves to a new location due to events (such as .then() being
// called) or due to the promise or future being moved around.
// promise和future都会保持一个指针指向这个状态;
//

/// \cond internal
template<typename... T>
struct future_state {
    static constexpr bool copy_noexcept = std::is_nothrow_copy_constructible < std::tuple < T
    ...>>::value;
    static_assert(std::is_nothrow_move_constructible < std::tuple < T...>>::value,
    "Types must be no-throw move constructible");
    static_assert(std::is_nothrow_destructible < std::tuple < T...>>::value,
    "Types must be no-throw destructible");
    static_assert(std::is_nothrow_copy_constructible<std::exception_ptr>::value,
                  "std::exception_ptr's copy constructor must not throw");
    static_assert(std::is_nothrow_move_constructible<std::exception_ptr>::value,
                  "std::exception_ptr's move constructor must not throw");
    enum class state {
        invalid,
        future,
        result,
        exception,
    } _state = state::future;

    union any {
        any() { }

        ~any() { }

        std::tuple<T...> value;
        std::exception_ptr ex;
    } _u;

    future_state() noexcept { }

    [[gnu::always_inline]]
    future_state(future_state &&x) noexcept
            : _state(x._state) {
        switch (_state) {
            case state::future:
                break;
            case state::result:
                new(&_u.value) std::tuple<T...>(std::move(x._u.value));
                x._u.value.~tuple();
                break;
            case state::exception:
                new(&_u.ex) std::exception_ptr(std::move(x._u.ex));
                x._u.ex.~exception_ptr();
                break;
            case state::invalid:
                break;
            default:
                abort();
        }
        x._state = state::invalid;
    }

    __attribute__((always_inline))
    ~future_state() noexcept {
        switch (_state) {
            case state::invalid:
                break;
            case state::future:
                break;
            case state::result:
                _u.value.~tuple();
                break;
            case state::exception:
                _u.ex.~exception_ptr();
                break;
            default:
                abort();
        }
    }

    future_state &operator=(future_state &&x) noexcept {
        if (this != &x) {
            this->~future_state();
            new(this) future_state(std::move(x));
        }
        return *this;
    }

    // 只有当future的status为result或者exception的时候就表示future已经准备好了
    bool available() const noexcept { return _state == state::result || _state == state::exception; }

    bool failed() const noexcept { return _state == state::exception; }

    void wait();
    //只有当future的状态为future的时候它才能被set
    void set(const std::tuple<T...> &value) noexcept {
        assert(_state == state::future);
        new(&_u.value) std::tuple<T...>(value);
        _state = state::result;
    }

    void set(std::tuple<T...> &&value) noexcept {
        assert(_state == state::future);
        new(&_u.value) std::tuple<T...>(std::move(value));
        _state = state::result;
    }

    template<typename... A>
    void set(A &&... a) {
        assert(_state == state::future);
        new(&_u.value) std::tuple<T...>(std::forward<A>(a)...);
        _state = state::result;
    }

    void set_exception(std::exception_ptr ex) noexcept {
        assert(_state == state::future);
        new(&_u.ex) std::exception_ptr(ex);
        _state = state::exception;
    }

    // 返回异常对象
    std::exception_ptr get_exception() &&noexcept {
        assert(_state == state::exception);
        // Move ex out so future::~future() knows we've handled it
        _state = state::invalid;
        auto ex = std::move(_u.ex);
        _u.ex.~exception_ptr();
        return ex;
    }

    std::exception_ptr get_exception() const &noexcept {
        assert(_state == state::exception);
        return _u.ex;
    }

    std::tuple<T...> get_value() &&noexcept {
        assert(_state == state::result);
        return std::move(_u.value);
    }

    template<typename U = std::tuple < T...>>
    std
    ::enable_if_t <std::is_copy_constructible<U>::value, U> get_value() const &noexcept(copy_noexcept) {
        assert(_state == state::result);
        return _u.value;
    }

    std::tuple<T...> get() && {
        assert(_state != state::future);
        if (_state == state::exception) {
            _state = state::invalid;
            auto ex = std::move(_u.ex);
            _u.ex.~exception_ptr();
            // Move ex out so future::~future() knows we've handled it
            std::rethrow_exception(std::move(ex));
        }
        return std::move(_u.value);
    }

    std::tuple<T...> get() const & {
        assert(_state != state::future);
        if (_state == state::exception) {
            std::rethrow_exception(_u.ex);
        }
        return _u.value;
    }
    // 让future的状态无效,是认为失效
    void ignore() noexcept {
        assert(_state != state::future);
        this->~future_state();
        _state = state::invalid;
    }

    using get0_return_type = std::tuple_element_t<0, std::tuple<T...>>;

    static get0_return_type get0(std::tuple<T...> &&x) {
        return std::get<0>(std::move(x));
    }

    void forward_to(promise<T...> &pr) noexcept {
        assert(_state != state::future);
        if (_state == state::exception) {
            pr.set_exception(std::move(_u.ex));
            _u.ex.~exception_ptr();
        } else {
            pr.set_value(std::move(_u.value));
            _u.value.~tuple();
        }
        _state = state::invalid;
    }
};

// Specialize future_state<> to overlap the state enum with the exception, as there
// is no value to hold.
//
// Assumes std::exception_ptr is really a pointer.
// 特殊化future_state<>用于exception的状态
template<>
struct future_state<> {
    // std::exception_ptr 必须是一个指针
    static_assert(sizeof(std::exception_ptr) == sizeof(void *), "exception_ptr not a pointer");
    static_assert(std::is_nothrow_copy_constructible<std::exception_ptr>::value,
                  "std::exception_ptr's copy constructor must not throw");
    static_assert(std::is_nothrow_move_constructible<std::exception_ptr>::value,
                  "std::exception_ptr's move constructor must not throw");
    static constexpr bool copy_noexcept = true;
    enum class state : uintptr_t {
        invalid = 0,
        future = 1,
        result = 2,
        exception_min = 3,  // or anything greater
    };

    union any {
        any() { st = state::future; }

        ~any() { }

        state st;
        std::exception_ptr ex;
    } _u;

    future_state() noexcept { }

    [[gnu::always_inline]]
    future_state(future_state &&x) noexcept {
        if (x._u.st < state::exception_min) {
            _u.st = x._u.st;
        } else {
            // Move ex out so future::~future() knows we've handled it
            // Moving it will reset us to invalid state
            new(&_u.ex) std::exception_ptr(std::move(x._u.ex));
            x._u.ex.~exception_ptr();
        }
        x._u.st = state::invalid;
    }

    [[gnu::always_inline]]
    ~future_state() noexcept {
        if (_u.st >= state::exception_min) {
            _u.ex.~exception_ptr();
        }
    }

    future_state &operator=(future_state &&x) noexcept {
        if (this != &x) {
            this->~future_state();
            new(this) future_state(std::move(x));
        }
        return *this;
    }

    bool available() const noexcept { return _u.st == state::result || _u.st >= state::exception_min; }

    bool failed() const noexcept { return _u.st >= state::exception_min; }

    void set(const std::tuple<> &value) noexcept {
        assert(_u.st == state::future);
        _u.st = state::result;
    }

    void set(std::tuple<> &&value) noexcept {
        assert(_u.st == state::future);
        _u.st = state::result;
    }

    void set() {
        assert(_u.st == state::future);
        _u.st = state::result;
    }

    void set_exception(std::exception_ptr ex) noexcept {
        assert(_u.st == state::future);
        new(&_u.ex) std::exception_ptr(ex);
        assert(_u.st >= state::exception_min);
    }

    std::tuple<> get() && {
        assert(_u.st != state::future);
        if (_u.st >= state::exception_min) {
            // Move ex out so future::~future() knows we've handled it
            // Moving it will reset us to invalid state
            std::rethrow_exception(std::move(_u.ex));
        }
        return {};
    }

    std::tuple<> get() const & {
        assert(_u.st != state::future);
        if (_u.st >= state::exception_min) {
            std::rethrow_exception(_u.ex);
        }
        return {};
    }

    void ignore() noexcept {
        assert(_u.st != state::future);
        this->~future_state();
        _u.st = state::invalid;
    }

    using get0_return_type = void;

    static get0_return_type get0(std::tuple<> &&) {
        return;
    }

    std::exception_ptr get_exception() &&noexcept {
        assert(_u.st >= state::exception_min);
        // Move ex out so future::~future() knows we've handled it
        // Moving it will reset us to invalid state
        return std::move(_u.ex);
    }

    std::exception_ptr get_exception() const &noexcept {
        assert(_u.st >= state::exception_min);
        return _u.ex;
    }

    std::tuple<> get_value() const noexcept {
        assert(_u.st == state::result);
        return {};
    }

    void forward_to(promise<> &pr) noexcept;
};

// 链式调用
template<typename Func, typename... T>
struct continuation final : task {
    // func 就是then本身的函数体, future_state就是future的状态
    continuation(Func &&func, future_state<T...> &&state) : _state(std::move(state)), _func(std::move(func)) { }

    continuation(Func &&func) : _func(std::move(func)) { }

    //当future ok的时候,func就会被调用
    virtual void run() noexcept override {
        _func(std::move(_state));
    }

    future_state<T...> _state;
    Func _func;
};

/// \endcond

/// \brief promise - allows a future value to be made available at a later time.
///
///
template<typename... T>
class promise {
    // seastar future对象
    future<T...> *_future = nullptr;
    // future_state的本地状态
    future_state<T...> _local_state;
    future_state<T...> *_state;
    // promise要运行的函数体
    std::unique_ptr <task> _task;
    static constexpr bool copy_noexcept = future_state<T...>::copy_noexcept;
public:
    /// \brief Constructs an empty \c promise.
    ///
    /// Creates promise with no associated future yet (see get_future()).
    /// state 指向 _local_state
    promise() noexcept : _state(&_local_state) { }

    /// \brief Moves a \c promise object.
    promise(promise &&x) noexcept : _future(x._future), _state(x._state), _task(std::move(x._task)) {
        if (_state == &x._local_state) {
            _state = &_local_state;
            _local_state = std::move(x._local_state);
        }
        x._future = nullptr;
        x._state = nullptr;
        migrated();
    }

    promise(const promise &) = delete;

    __attribute__((always_inline))
    ~promise() noexcept {
        abandoned();
    }

    promise &operator=(promise &&x) noexcept {
        if (this != &x) {
            this->~promise();
            new(this) promise(std::move(x));
        }
        return *this;
    }

    void operator=(const promise &) = delete;

    /// \brief Gets the promise's associated future.
    ///
    /// The future and promise will be remember each other, even if either or
    /// both are moved.  When \c set_value() or \c set_exception() are called
    /// on the promise, the future will be become ready, and if a continuation
    /// was attached to the future, it will run.
    /**
     * future和promise都被保存在相互对象内; 当set_value和set_exception被调用的时候在promise,
     * 这个时候future就表示已经准备好了,那么与future联系的continuation的函数就会被调用;
     */
    future<T...> get_future() noexcept;

    /// \brief Sets the promise's value (as tuple; by copying)
    ///
    /// Copies the tuple argument and makes it available to the associated
    /// future.  May be called either before or after \c get_future().
    void set_value(const std::tuple<T...> &result) noexcept(copy_noexcept) {
        assert(_state);
        //把value设置到future中
        _state->set(result);
        // 并且设置状态会ok
        make_ready();
    }

    /// \brief Sets the promises value (as tuple; by moving)
    ///
    /// Moves the tuple argument and makes it available to the associated
    /// future.  May be called either before or after \c get_future().
    void set_value(std::tuple<T...> &&result) noexcept {
        assert(_state);
        _state->set(std::move(result));
        make_ready();
    }

    /// \brief Sets the promises value (variadic)
    ///
    /// Forwards the arguments and makes them available to the associated
    /// future.  May be called either before or after \c get_future().
    template<typename... A>
    void set_value(A &&... a) noexcept {
        assert(_state);
        _state->set(std::forward<A>(a)...);
        make_ready();
    }

    /// \brief Marks the promise as failed
    ///
    /// Forwards the exception argument to the future and makes it
    /// available.  May be called either before or after \c get_future().
    void set_exception(std::exception_ptr ex) noexcept {
        assert(_state);
        _state->set_exception(std::move(ex));
        make_ready();
    }

    /// \brief Marks the promise as failed
    ///
    /// Forwards the exception argument to the future and makes it
    /// available.  May be called either before or after \c get_future().
    template<typename Exception>
    void set_exception(Exception &&e) noexcept {
        set_exception(make_exception_ptr(std::forward<Exception>(e)));
    }

private:
    // 调度函数
    template<typename Func>
    void schedule(Func &&func) {
        auto tws = std::make_unique<continuation<Func, T...>>(std::move(func));
        _state = &tws->_state;
        _task = std::move(tws);
    }

    __attribute__((always_inline))
    void make_ready() noexcept;

    void migrated() noexcept;

    void abandoned() noexcept;

    template<typename... U>
    friend
    class future;
};

/// \brief Specialization of \c promise<void>
///
/// This is an alias for \c promise<>, for generic programming purposes.
/// For example, You may have a \c promise<T> where \c T can legally be
/// \c void.
template<>
class promise<void> : public promise<> {
};

/// @}

/// \addtogroup future-util
/// @{


/// \brief Check whether a type is a future
///
/// This is a type trait evaluating to \c true if the given type is a
/// future.
///
template<typename... T>
struct is_future : std::false_type {
};

/// \cond internal
/// \addtogroup future-util
template<typename... T>
struct is_future<future<T...>> : std::true_type {
};

struct ready_future_marker {
};
struct ready_future_from_tuple_marker {
};
struct exception_future_marker {
};

extern __thread bool g_need_preempt;

inline bool need_preempt() {
#ifndef DEBUG
    // prevent compiler from eliminating loads in a loop
    std::atomic_signal_fence(std::memory_order_seq_cst);
    return g_need_preempt;
#else
    return true;
#endif
}

/// \endcond


/// \brief Converts a type to a future type, if it isn't already.
///
/// \return Result in member type 'type'.
template<typename T>
struct futurize;

template<typename T>
struct futurize {
    /// If \c T is a future, \c T; otherwise \c future<T>
    using type = future<T>;
    /// The promise type associated with \c type.
    using promise_type = promise<T>;
    /// The value tuple type associated with \c type
    using value_type = std::tuple<T>;

    /// Apply a function to an argument list (expressed as a tuple)
    /// and return the result, as a future (if it wasn't already).
    template<typename Func, typename... FuncArgs>
    static inline type apply(Func &&func, std::tuple<FuncArgs...> &&args) noexcept;

    /// Apply a function to an argument list
    /// and return the result, as a future (if it wasn't already).
    template<typename Func, typename... FuncArgs>
    static inline type apply(Func &&func, FuncArgs &&... args) noexcept;

    /// Convert a value or a future to a future
    static inline type convert(T &&value) { return make_ready_future<T>(std::move(value)); }

    static inline type convert(type &&value) { return std::move(value); }

    /// Convert the tuple representation into a future
    static type from_tuple(value_type &&value);

    /// Convert the tuple representation into a future
    static type from_tuple(const value_type &value);

    /// Makes an exceptional future of type \ref type.
    template<typename Arg>
    static type make_exception_future(Arg &&arg);
};

/// \cond internal
template<>
struct futurize<void> {
    using type = future<>;
    using promise_type = promise<>;
    using value_type = std::tuple<>;

    template<typename Func, typename... FuncArgs>
    static inline type apply(Func &&func, std::tuple<FuncArgs...> &&args) noexcept;

    template<typename Func, typename... FuncArgs>
    static inline type apply(Func &&func, FuncArgs &&... args) noexcept;

    static inline type from_tuple(value_type &&value);

    static inline type from_tuple(const value_type &value);

    template<typename Arg>
    static type make_exception_future(Arg &&arg);
};

template<typename... Args>
struct futurize<future<Args...>> {
    using type = future<Args...>;
    using promise_type = promise<Args...>;

    template<typename Func, typename... FuncArgs>
    static inline type apply(Func &&func, std::tuple<FuncArgs...> &&args) noexcept;

    template<typename Func, typename... FuncArgs>
    static inline type apply(Func &&func, FuncArgs &&... args) noexcept;

    static inline type convert(Args &&... values) { return make_ready_future<Args...>(std::move(values)...); }

    static inline type convert(type &&value) { return std::move(value); }

    template<typename Arg>
    static type make_exception_future(Arg &&arg);
};
/// \endcond

// Converts a type to a future type, if it isn't already.
template<typename T>
using futurize_t = typename futurize<T>::type;

/// @}

/// \addtogroup future-module
/// @{

/// \brief A representation of a possibly not-yet-computed value.
///
/// A \c future represents a value that has not yet been computed
/// (an asynchronous computation).  It can be in one of several
/// states:
///    - unavailable: the computation has not been completed yet
///    - value: the computation has been completed successfully and a
///      value is available.
///    - failed: the computation completed with an exception.
///
/// methods in \c future allow querying the state and, most importantly,
/// scheduling a \c continuation to be executed when the future becomes
/// available.  Only one such continuation may be scheduled.
template<typename... T>
class future {
    // 与这个future关联的promise
    promise<T...> *_promise;
    future_state<T...> _local_state;  // valid if !_promise
    static constexpr bool copy_noexcept = future_state<T...>::copy_noexcept;
private:
    future(promise<T...> *pr) noexcept : _promise(pr) {
        //future与promise相互关联
        _promise->_future = this;
    }

    template<typename... A>
    future(ready_future_marker, A &&... a) : _promise(nullptr) {
        _local_state.set(std::forward<A>(a)...);
    }

    template<typename... A>
    future(ready_future_from_tuple_marker, std::tuple<A...> &&data) : _promise(nullptr) {
        _local_state.set(std::move(data));
    }

    future(exception_future_marker, std::exception_ptr ex) noexcept : _promise(nullptr) {
        _local_state.set_exception(std::move(ex));
    }

    [[gnu::always_inline]]
    explicit future(future_state<T...> &&state) noexcept
            : _promise(nullptr), _local_state(std::move(state)) {
    }

    // 返回future当前的状态
    [[gnu::always_inline]]
    future_state<T...> *state() noexcept {
        return _promise ? _promise->_state : &_local_state;
    }

    template<typename Func>
    void schedule(Func &&func) {
        if (state()->available()) {
            ::schedule(std::make_unique<continuation<Func, T...>>(std::move(func), std::move(*state())));
        } else {
            assert(_promise);
            _promise->schedule(std::move(func));
            //不是很明白
            _promise->_future = nullptr;
            _promise = nullptr;
        }
    }

    [[gnu::always_inline]]
    future_state<T...> get_available_state() noexcept {
        auto st = state();
        if (_promise) {
            _promise->_future = nullptr;
            _promise = nullptr;
        }
        return std::move(*st);
    }

    [[gnu::noinline]]
    future<T...> rethrow_with_nested() {
        if (!failed()) {
            return make_exception_future<T...>(std::current_exception());
        } else {
            //
            // Encapsulate the current exception into the
            // std::nested_exception because the current libstdc++
            // implementation has a bug requiring the value of a
            // std::throw_with_nested() parameter to be of a polymorphic
            // type.
            //
            std::nested_exception f_ex;
            try {
                get();
            } catch (...) {
                std::throw_with_nested(f_ex);
            }
        }
        assert(0 && "we should not be here");
    }

    template<typename... U>
    friend
    class shared_future;

public:
    /// \brief The data type carried by the future.
    using value_type = std::tuple<T...>;
    /// \brief The data type carried by the future.
    using promise_type = promise<T...>;

    /// \brief Moves the future into a new object.
    [[gnu::always_inline]]
    future(future &&x) noexcept : _promise(x._promise) {
        if (!_promise) {
            _local_state = std::move(x._local_state);
        }
        x._promise = nullptr;
        if (_promise) {
            _promise->_future = this;
        }
    }

    future(const future &) = delete;

    future &operator=(future &&x) noexcept {
        if (this != &x) {
            this->~future();
            new(this) future(std::move(x));
        }
        return *this;
    }

    void operator=(const future &) = delete;

    __attribute__((always_inline))
    ~future() {
        if (_promise) {
            _promise->_future = nullptr;
        }
        if (failed()) {
            report_failed_future(state()->get_exception());
        }
    }

    /// \brief gets the value returned by the computation
    ///
    /// Requires that the future be available.  If the value
    /// was computed successfully, it is returned (as an
    /// \c std::tuple).  Otherwise, an exception is thrown.
    ///
    /// If get() is called in a \ref seastar::thread context,
    /// then it need not be available; instead, the thread will
    /// be paused until the future becomes available.
    [[gnu::always_inline]]
    std::tuple<T...> get() {
        if (!state()->available()) {
            wait();
        }
        return get_available_state().get();
    }

    [[gnu::always_inline]]
    std::exception_ptr get_exception() {
        return get_available_state().get_exception();
    }

    /// Gets the value returned by the computation.
    ///
    /// Similar to \ref get(), but instead of returning a
    /// tuple, returns the first value of the tuple.  This is
    /// useful for the common case of a \c future<T> with exactly
    /// one type parameter.
    ///
    /// Equivalent to: \c std::get<0>(f.get()).
    typename future_state<T...>::get0_return_type get0() {
        return future_state<T...>::get0(get());
    }

    /// \cond internal
    void wait() {
        auto thread = seastar::thread_impl::get();
        assert(thread);
        schedule([this, thread](future_state<T...> &&new_state) {
            *state() = std::move(new_state);
            seastar::thread_impl::switch_in(thread);
        });
        seastar::thread_impl::switch_out(thread);
    }
    /// \endcond

    /// \brief Checks whether the future is available.
    ///
    /// \return \c true if the future has a value, or has failed.
    [[gnu::always_inline]]
    bool available() noexcept {
        return state()->available();
    }

    /// \brief Checks whether the future has failed.
    ///
    /// \return \c true if the future is availble and has failed.
    [[gnu::always_inline]]
    bool failed() noexcept {
        return state()->failed();
    }

    /// \brief Schedule a block of code to run when the future is ready.
    ///
    /// Schedules a function (often a lambda) to run when the future becomes
    /// available.  The function is called with the result of this future's
    /// computation as parameters.  The return value of the function becomes
    /// the return value of then(), itself as a future; this allows then()
    /// calls to be chained.
    ///
    /// If the future failed, the function is not called, and the exception
    /// is propagated into the return value of then().
    ///
    /// \param func - function to be called when the future becomes available,
    ///               unless it has failed.
    /// \return a \c future representing the return value of \c func, applied
    ///         to the eventual value of this future.
    template<typename Func, typename Result = futurize_t<std::result_of_t < Func(T && ...)>>>

    Result
<<<<<<< HEAD
    then(Func &&func) noexcept {
        using futurator = futurize<std::result_of_t < Func(T && ...)>>;
        if (available() && (++future_avail_count % max_inlined_continuations)) {
=======
    then(Func&& func) noexcept {
        using futurator = futurize<std::result_of_t<Func(T&&...)>>;
        if (available() && !need_preempt()) {
>>>>>>> 5e97d5f2
            if (failed()) {
                return futurator::make_exception_future(get_available_state().get_exception());
            } else {
                return futurator::apply(std::forward<Func>(func), get_available_state().get_value());
            }
        }
        //创建一个没有与具体的future联系的promise
        typename futurator::promise_type pr;
        auto fut = pr.get_future();
        try {
            schedule([pr = std::move(pr), func = std::forward<Func>(func)](auto && state) mutable {
                if (state.failed()) {
                    pr.set_exception(std::move(state).get_exception());
                } else {
                    futurator::apply(std::forward<Func>(func), std::move(state).get_value()).forward_to(std::move(pr));
                }
            });
        } catch (...) {
            // catch possible std::bad_alloc in schedule() above
            // nothing can be done about it, we cannot break future chain by returning
            // ready future while 'this' future is not ready
            abort();
        }
        return fut;
    }


    /// \brief Schedule a block of code to run when the future is ready, allowing
    ///        for exception handling.
    ///
    /// Schedules a function (often a lambda) to run when the future becomes
    /// available.  The function is called with the this future as a parameter;
    /// it will be in an available state.  The return value of the function becomes
    /// the return value of then_wrapped(), itself as a future; this allows
    /// then_wrapped() calls to be chained.
    ///
    /// Unlike then(), the function will be called for both value and exceptional
    /// futures.
    ///
    /// \param func - function to be called when the future becomes available,
    /// \return a \c future representing the return value of \c func, applied
    ///         to the eventual value of this future.
    template<typename Func, typename Result = futurize_t<std::result_of_t < Func(future)>>>

    Result
<<<<<<< HEAD
    then_wrapped(Func &&func) noexcept {
        using futurator = futurize<std::result_of_t < Func(future)>>;
        if (available() && (++future_avail_count % max_inlined_continuations)) {
=======
    then_wrapped(Func&& func) noexcept {
        using futurator = futurize<std::result_of_t<Func(future)>>;
        if (available() && !need_preempt()) {
>>>>>>> 5e97d5f2
            return futurator::apply(std::forward<Func>(func), future(get_available_state()));
        }
        typename futurator::promise_type pr;
        auto fut = pr.get_future();
        try {
            schedule([pr = std::move(pr), func = std::forward<Func>(func)](auto && state) mutable {
                futurator::apply(std::forward<Func>(func), future(std::move(state))).forward_to(std::move(pr));
            });
        } catch (...) {
            // catch possible std::bad_alloc in schedule() above
            // nothing can be done about it, we cannot break future chain by returning
            // ready future while 'this' future is not ready
            abort();
        }
        return fut;
    }

    /// \brief Satisfy some \ref promise object with this future as a result.
    ///
    /// Arranges so that when this future is resolve, it will be used to
    /// satisfy an unrelated promise.  This is similar to scheduling a
    /// continuation that moves the result of this future into the promise
    /// (using promise::set_value() or promise::set_exception(), except
    /// that it is more efficient.
    ///
    /// \param pr a promise that will be fulfilled with the results of this
    /// future.
    void forward_to(promise<T...> &&pr) noexcept {
        if (state()->available()) {
            state()->forward_to(pr);
        } else {
            _promise->_future = nullptr;
            *_promise = std::move(pr);
            _promise = nullptr;
        }
    }


    /**
     * Finally continuation for statements that require waiting for the result.
     * I.e. you need to "finally" call a function that returns a possibly
     * unavailable future. The returned future will be "waited for", any
     * exception generated will be propagated, but the return value is ignored.
     * I.e. the original return value (the future upon which you are making this
     * call) will be preserved.
     *
     * If the original return value or the callback return value is an
     * exceptional future it will be propagated.
     *
     * If both of them are exceptional - the std::nested_exception exception
     * with the callback exception on top and the original future exception
     * nested will be propagated.
     */
    template<typename Func>
    future<T...> finally(Func &&func) noexcept {
        return then_wrapped(
                finally_body<Func, is_future<std::result_of_t < Func()>>::value > (std::forward<Func>(func)));
    }


    template<typename Func, bool FuncReturnsFuture>
    struct finally_body;

    template<typename Func>
    struct finally_body<Func, true> {
        Func _func;

        finally_body(Func &&func) : _func(std::forward<Func>(func)) { }

        future<T...> operator()(future<T...> &&result) {
            using futurator = futurize<std::result_of_t < Func()>>;
            return futurator::apply(_func).then_wrapped([result = std::move(result)](auto
            f_res) mutable {
                if (!f_res.failed()) {
                    return std::move(result);
                } else {
                    try {
                        f_res.get();
                    } catch (...) {
                        return result.rethrow_with_nested();
                    }
                    assert(0 && "we should not be here");
                }
            });
        }
    };

    template<typename Func>
    struct finally_body<Func, false> {
        Func _func;

        finally_body(Func &&func) : _func(std::forward<Func>(func)) { }

        future<T...> operator()(future<T...> &&result) {
            try {
                _func();
                return std::move(result);
            } catch (...) {
                return result.rethrow_with_nested();
            }
        };
    };

    /// \brief Terminate the program if this future fails.
    ///
    /// Terminates the entire program is this future resolves
    /// to an exception.  Use with caution.
    future<> or_terminate() noexcept {
        return then_wrapped([](auto &&f) {
            try {
                f.get();
            } catch (...) {
                engine_exit(std::current_exception());
            }
        });
    }

    /// \brief Discards the value carried by this future.
    ///
    /// Converts the future into a no-value \c future<>, by
    /// ignoring any result.  Exceptions are propagated unchanged.
    future<> discard_result() noexcept {
        return then([](T &&...) { });
    }

    /// \brief Handle the exception carried by this future.
    ///
    /// When the future resolves, if it resolves with an exception,
    /// handle_exception(func) replaces the exception with the value
    /// returned by func. The exception is passed (as a std::exception_ptr)
    /// as a parameter to func; func may return the replacement value
    /// immediately (T or std::tuple<T...>) or in the future (future<T...>)
    /// and is even allowed to return (or throw) its own exception.
    ///
    /// The idiom fut.discard_result().handle_exception(...) can be used
    /// to handle an exception (if there is one) without caring about the
    /// successful value; Because handle_exception() is used here on a
    /// future<>, the handler function does not need to return anything.
    template<typename Func>
    future<T...> handle_exception(Func &&func) noexcept {
        using func_ret = std::result_of_t<Func(std::exception_ptr)>;
        return then_wrapped([func = std::forward<Func>(func)]
                       (auto && fut)->future < T...> {
            if (!fut.failed()) {
                return make_ready_future<T...>(fut.get());
            } else {
                return futurize<func_ret>::apply(func, fut.get_exception());
            }
        });
    }

    /// \brief Ignore any result hold by this future
    ///
    /// Ignore any result (value or exception) hold by this future.
    /// Use with caution since usually ignoring exception is not what
    /// you want
    void ignore_ready_future() noexcept {
        state()->ignore();
    }

    /// \cond internal
    template<typename... U>
    friend
    class promise;

    template<typename... U, typename... A>
    friend future<U...> make_ready_future(A &&... value);

    template<typename... U>
    friend future<U...> make_exception_future(std::exception_ptr ex) noexcept;

    template<typename... U, typename Exception>
    friend future<U...> make_exception_future(Exception &&ex) noexcept;
    /// \endcond
};

inline
void future_state<>::forward_to(promise<> &pr) noexcept {
    assert(_u.st != state::future && _u.st != state::invalid);
    if (_u.st >= state::exception_min) {
        pr.set_exception(std::move(_u.ex));
        _u.ex.~exception_ptr();
    } else {
        pr.set_value(std::tuple<>());
    }
    _u.st = state::invalid;
}

template<typename... T>
inline
future<T...>
promise<T...>::get_future() noexcept {
    assert(!_future && _state && !_task);
    return future<T...>(this);
}

template<typename... T>
inline
void promise<T...>::make_ready() noexcept {
    if (_task) {
        _state = nullptr;
        ::schedule(std::move(_task));
    }
}

template<typename... T>
inline
void promise<T...>::migrated() noexcept {
    if (_future) {
        _future->_promise = this;
    }
}

template<typename... T>
inline
void promise<T...>::abandoned() noexcept {
    if (_future) {
        assert(_state);
        assert(_state->available() || !_task);
        _future->_local_state = std::move(*_state);
        _future->_promise = nullptr;
    } else if (_state && _state->failed()) {
        report_failed_future(_state->get_exception());
    }
}

template<typename... T, typename... A>
inline
future<T...> make_ready_future(A &&... value) {
    return future<T...>(ready_future_marker(), std::forward<A>(value)...);
}

template<typename... T>
inline
future<T...> make_exception_future(std::exception_ptr ex) noexcept {
    return future<T...>(exception_future_marker(), std::move(ex));
}

/// \brief Creates a \ref future in an available, failed state.
///
/// Creates a \ref future object that is already resolved in a failed
/// state.  This no I/O needs to be performed to perform a computation
/// (for example, because the connection is closed and we cannot read
/// from it).
template<typename... T, typename Exception>
inline
future<T...> make_exception_future(Exception &&ex) noexcept {
    return make_exception_future<T...>(std::make_exception_ptr(std::forward<Exception>(ex)));
}

/// @}

/// \cond internal

template<typename T>
template<typename Func, typename... FuncArgs>
typename futurize<T>::type futurize<T>::apply(Func &&func, std::tuple<FuncArgs...> &&args) noexcept {
    try {
        return convert(::apply(std::forward<Func>(func), std::move(args)));
    } catch (...) {
        return make_exception_future(std::current_exception());
    }
}

template<typename T>
template<typename Func, typename... FuncArgs>
typename futurize<T>::type futurize<T>::apply(Func &&func, FuncArgs &&... args) noexcept {
    try {
        return convert(func(std::forward<FuncArgs>(args)...));
    } catch (...) {
        return make_exception_future(std::current_exception());
    }
}

template<typename Func, typename... FuncArgs>
inline
std::enable_if_t<!is_future<std::result_of_t < Func(FuncArgs && ...)>>::value, future<>>
do_void_futurize_apply(Func
&& func,
FuncArgs &&... args
) noexcept {
try {
func(std::forward<FuncArgs>(args)
...);
return

make_ready_future<>();

} catch (...) {
return

make_exception_future(std::current_exception());

}
}

template<typename Func, typename... FuncArgs>
inline
std::enable_if_t<is_future<std::result_of_t<Func(FuncArgs &&...)>>::value, future<>>
do_void_futurize_apply(Func &&func, FuncArgs &&... args) noexcept {
    try {
        return func(std::forward<FuncArgs>(args)...);
    } catch (...) {
        return make_exception_future(std::current_exception());
    }
}

template<typename Func, typename... FuncArgs>
inline
std::enable_if_t<!is_future<std::result_of_t<Func(FuncArgs &&...)>>::value, future<>>
do_void_futurize_apply_tuple(Func &&func, std::tuple<FuncArgs...> &&args) noexcept {
    try {
        ::apply(std::forward<Func>(func), std::move(args));
        return make_ready_future<>();
    } catch (...) {
        return make_exception_future(std::current_exception());
    }
}

template<typename Func, typename... FuncArgs>
inline
std::enable_if_t<is_future<std::result_of_t<Func(FuncArgs &&...)>>::value, future<>>
do_void_futurize_apply_tuple(Func &&func, std::tuple<FuncArgs...> &&args) noexcept {
    try {
        return ::apply(std::forward<Func>(func), std::move(args));
    } catch (...) {
        return make_exception_future(std::current_exception());
    }
}

template<typename Func, typename... FuncArgs>
typename futurize<void>::type futurize<void>::apply(Func &&func, std::tuple<FuncArgs...> &&args) noexcept {
    return do_void_futurize_apply_tuple(std::forward<Func>(func), std::move(args));
}

template<typename Func, typename... FuncArgs>
typename futurize<void>::type futurize<void>::apply(Func &&func, FuncArgs &&... args) noexcept {
    return do_void_futurize_apply(std::forward<Func>(func), std::forward<FuncArgs>(args)...);
}

template<typename... Args>
template<typename Func, typename... FuncArgs>
typename futurize<future<Args...>>::type futurize<future<Args...>>::apply(Func &&func,
                                                                          std::tuple<FuncArgs...> &&args) noexcept {
    try {
        return ::apply(std::forward<Func>(func), std::move(args));
    } catch (...) {
        return make_exception_future(std::current_exception());
    }
}

template<typename... Args>
template<typename Func, typename... FuncArgs>
typename futurize<future<Args...>>::type futurize<future<Args...>>::apply(Func &&func, FuncArgs &&... args) noexcept {
    try {
        return func(std::forward<FuncArgs>(args)...);
    } catch (...) {
        return make_exception_future(std::current_exception());
    }
}

template<typename T>
template<typename Arg>
inline
future<T>
futurize<T>::make_exception_future(Arg &&arg) {
    return ::make_exception_future<T>(std::forward<Arg>(arg));
}

template<typename... T>
template<typename Arg>
inline
future<T...>
futurize<future<T...>>::make_exception_future(Arg &&arg) {
    return ::make_exception_future<T...>(std::forward<Arg>(arg));
}

template<typename Arg>
inline
future<>
futurize<void>::make_exception_future(Arg &&arg) {
    return ::make_exception_future<>(std::forward<Arg>(arg));
}

template<typename T>
inline
future<T>
futurize<T>::from_tuple(std::tuple<T> &&value) {
    return make_ready_future<T>(std::move(value));
}

template<typename T>
inline
future<T>
futurize<T>::from_tuple(const std::tuple<T> &value) {
    return make_ready_future<T>(value);
}

inline
future<>
futurize<void>::from_tuple(std::tuple<> &&value) {
    return make_ready_future<>();
}

inline
future<>
futurize<void>::from_tuple(const std::tuple<> &value) {
    return make_ready_future<>();
}

template<typename Func, typename... Args>
auto futurize_apply(Func&& func, Args&&... args) {
    using futurator = futurize<std::result_of_t<Func(Args&&...)>>;
    return futurator::apply(std::forward<Func>(func), std::forward<Args>(args)...);
}

/// \endcond

#endif /* FUTURE_HH_ */<|MERGE_RESOLUTION|>--- conflicted
+++ resolved
@@ -67,7 +67,9 @@
 
     namespace thread_impl {
         thread_context *get();
+
         void switch_in(thread_context *to);
+
         void switch_out(thread_context *from);
     }
 }
@@ -213,6 +215,7 @@
     bool failed() const noexcept { return _state == state::exception; }
 
     void wait();
+
     //只有当future的状态为future的时候它才能被set
     void set(const std::tuple<T...> &value) noexcept {
         assert(_state == state::future);
@@ -261,6 +264,7 @@
 
     template<typename U = std::tuple < T...>>
     std
+
     ::enable_if_t <std::is_copy_constructible<U>::value, U> get_value() const &noexcept(copy_noexcept) {
         assert(_state == state::result);
         return _u.value;
@@ -285,6 +289,7 @@
         }
         return _u.value;
     }
+
     // 让future的状态无效,是认为失效
     void ignore() noexcept {
         assert(_state != state::future);
@@ -960,15 +965,9 @@
     template<typename Func, typename Result = futurize_t<std::result_of_t < Func(T && ...)>>>
 
     Result
-<<<<<<< HEAD
     then(Func &&func) noexcept {
         using futurator = futurize<std::result_of_t < Func(T && ...)>>;
-        if (available() && (++future_avail_count % max_inlined_continuations)) {
-=======
-    then(Func&& func) noexcept {
-        using futurator = futurize<std::result_of_t<Func(T&&...)>>;
         if (available() && !need_preempt()) {
->>>>>>> 5e97d5f2
             if (failed()) {
                 return futurator::make_exception_future(get_available_state().get_exception());
             } else {
@@ -1014,15 +1013,9 @@
     template<typename Func, typename Result = futurize_t<std::result_of_t < Func(future)>>>
 
     Result
-<<<<<<< HEAD
     then_wrapped(Func &&func) noexcept {
         using futurator = futurize<std::result_of_t < Func(future)>>;
-        if (available() && (++future_avail_count % max_inlined_continuations)) {
-=======
-    then_wrapped(Func&& func) noexcept {
-        using futurator = futurize<std::result_of_t<Func(future)>>;
         if (available() && !need_preempt()) {
->>>>>>> 5e97d5f2
             return futurator::apply(std::forward<Func>(func), future(get_available_state()));
         }
         typename futurator::promise_type pr;
@@ -1434,8 +1427,8 @@
 }
 
 template<typename Func, typename... Args>
-auto futurize_apply(Func&& func, Args&&... args) {
-    using futurator = futurize<std::result_of_t<Func(Args&&...)>>;
+auto futurize_apply(Func &&func, Args &&... args) {
+    using futurator = futurize<std::result_of_t < Func(Args && ...)>>;
     return futurator::apply(std::forward<Func>(func), std::forward<Args>(args)...);
 }
 
